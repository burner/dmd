--- conflicted
+++ resolved
@@ -4821,37 +4821,23 @@
         scope = NULL;
     }
 
-    if (storage_class & STC_TYPECTOR)
-    {
-        unsigned char mod = 0;
-        if (storage_class & STCshared && !isSharedStaticCtorDeclaration())
-        {
-            ::error(loc, "to create a shared static constructor, move 'shared' in front of 'static'");
-            storage_class &= ~STCshared;
-        }
-        if (storage_class & STCimmutable)
-            mod = MODimmutable;
-        else
-        {
-            if (storage_class & STCconst)
-                mod |= MODconst;
-            else if (storage_class & STCwild)
-                mod |= MODwild;
-            if (storage_class & STCshared)
-                mod |= MODshared;
-        }
-        if (mod)
-            ::error(loc, "%sstatic constructors cannot be '%s'",
-                isSharedStaticCtorDeclaration() ? "shared " : "",
-                MODtoChars(mod));
-        storage_class &= ~STC_TYPECTOR; // remove qualifiers
-    }
+    if (storage_class & STCshared && !isSharedStaticCtorDeclaration())
+    {
+        ::error(loc, "to create a shared static constructor, use 'shared static this'");
+        storage_class &= ~STCshared;
+    }
+
+    if (storage_class & (STCimmutable | STCconst | STCshared | STCwild))
+    {
+        OutBuffer buf;
+        StorageClassDeclaration::stcToCBuffer(&buf, storage_class & (STCimmutable | STCconst | STCshared | STCwild));
+        ::error(loc, "static constructors cannot be %s", buf.peekString());
+    }
+
+    storage_class &= ~STC_TYPECTOR; // remove qualifiers
+
     if (!type)
-<<<<<<< HEAD
-        type = new TypeFunction(NULL, Type::tvoid, false, LINKd);
-=======
-        type = new TypeFunction(NULL, Type::tvoid, FALSE, LINKd, storage_class);
->>>>>>> 6650dc1a
+        type = new TypeFunction(NULL, Type::tvoid, false, LINKd, storage_class);
 
     /* If the static ctor appears within a template instantiation,
      * it could get called multiple times by the module constructors
