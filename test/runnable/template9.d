--- conflicted
+++ resolved
@@ -301,12 +301,9 @@
     test7();
     test8();
     test9();
-<<<<<<< HEAD
     test6404();
     test2246();
-=======
     bug4984();
->>>>>>> dc83c840
 
     printf("Success\n");
     return 0;
