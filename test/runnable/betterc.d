/* REQUIRED_ARGS: -betterC
   PERMUTE_ARGS:
 */


void test(int ij)
{
    assert(ij);
#line 100 "anotherfile"
    assert(ij,"it is not zero");
}

/*******************************************/
// https://issues.dlang.org/show_bug.cgi?id=17843

struct S
{
    double d = 0.0;
    int[] x;
}

/*******************************************/

extern (C) void main()
{
    test(1);
    test18472();
}

/*******************************************/
// https://issues.dlang.org/show_bug.cgi?id=17605

extern (C) void test17605()
{
    int a;
    enum bool works = __traits(compiles, { a = 1; });
    a = 1;
}

/*******************************************/
<<<<<<< HEAD
// https://issues.dlang.org/show_bug.cgi?id=18493

struct S18493
{
    this(this) nothrow { }  // Since this is attributed with `nothrow` there should be no error about using
                            // try-catch with -betterC
    ~this() { }  
}

struct S18493_2
{
    S18493 s1;
    S18493 s2;
}
=======
// https://issues.dlang.org/show_bug.cgi?id=18472

void test18472()
{
    version(D_LP64)
    {
        enum b = typeid(size_t) is typeid(ulong);
    }
    else
    {
        enum b = typeid(size_t) is typeid(uint);
    }

    assert(b);
}
>>>>>>> 1864d2b2
<|MERGE_RESOLUTION|>--- conflicted
+++ resolved
@@ -38,22 +38,6 @@
 }
 
 /*******************************************/
-<<<<<<< HEAD
-// https://issues.dlang.org/show_bug.cgi?id=18493
-
-struct S18493
-{
-    this(this) nothrow { }  // Since this is attributed with `nothrow` there should be no error about using
-                            // try-catch with -betterC
-    ~this() { }  
-}
-
-struct S18493_2
-{
-    S18493 s1;
-    S18493 s2;
-}
-=======
 // https://issues.dlang.org/show_bug.cgi?id=18472
 
 void test18472()
@@ -69,4 +53,19 @@
 
     assert(b);
 }
->>>>>>> 1864d2b2
+
+/*******************************************/
+// https://issues.dlang.org/show_bug.cgi?id=18493
+
+struct S18493
+{
+    this(this) nothrow { }  // Since this is attributed with `nothrow` there should be no error about using
+                            // try-catch with -betterC
+    ~this() { }
+}
+
+struct S18493_2
+{
+    S18493 s1;
+    S18493 s2;
+}