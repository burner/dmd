--- conflicted
+++ resolved
@@ -3048,26 +3048,53 @@
 }
 
 /***************************************************/
-<<<<<<< HEAD
+// 2521
+
+immutable int val = 23;
+const int val2 = 23;
+
+ref immutable(int) func2521_() {
+    return val;
+}
+ref immutable(int) func2521_2() {
+    return *&val;
+}
+ref immutable(int) func2521_3() {
+    return func2521_;
+}
+ref const(int) func2521_4() {
+    return val2;
+}
+ref const(int) func2521_5() {
+    return val;
+}
+auto ref func2521_6() {
+    return val;
+}
+ref func2521_7() {
+    return val;
+}
+
+/***************************************************/
 // 4258
 
-struct Vec {
-    Vec opOpAssign(string Op)(auto ref Vec other) if (Op == "+") {
+struct Vec4258 {
+    Vec4258 opOpAssign(string Op)(auto ref Vec4258 other) if (Op == "+") {
         return this;
     }
-    Vec opBinary(string Op:"+")(Vec other) {
-        Vec result;
+    Vec4258 opBinary(string Op:"+")(Vec4258 other) {
+        Vec4258 result;
         return result += other;
     }
 }
-void test156() {
-    Vec v;
-    v += Vec() + Vec(); // line 12
+void test4258() {
+    Vec4258 v;
+    v += Vec4258() + Vec4258(); // line 12
 }
 
 // regression fix test
 
-struct Foo156 {
+struct Foo4258 {
     // binary ++/--
     int opPostInc()() if (false) { return 0; }
 
@@ -3081,53 +3108,25 @@
     // binary-op assign
     int opAddAssign(R)(R rhs) if (false) { return 0; }
 }
-struct Bar156 {
+struct Bar4258 {
     // binary commutive 1
     int opAdd_r(R)(R rhs) if (false) { return 0; }
 
     // binary-op assign
     int opOpAssign(string op, R)(R rhs) if (false) { return 0; }
 }
-struct Baz156 {
+struct Baz4258 {
     // binary commutive 2
     int opAdd(R)(R rhs) if (false) { return 0; }
 }
-static assert(!is(typeof(Foo156.init++)));
-static assert(!is(typeof(Foo156.init + 1)));
-static assert(!is(typeof(1 + Foo156.init)));
-static assert(!is(typeof(Foo156.init < Foo156.init)));
-static assert(!is(typeof(Foo156.init += 1)));
-static assert(!is(typeof(Bar156.init + 1)));
-static assert(!is(typeof(Bar156.init += 1)));
-static assert(!is(typeof(1 + Baz156.init)));
-=======
-// 2521
-
-immutable int val = 23;
-const int val2 = 23;
-
-ref immutable(int) func2521_() {
-    return val;
-}
-ref immutable(int) func2521_2() {
-    return *&val;
-}
-ref immutable(int) func2521_3() {
-    return func2521_;
-}
-ref const(int) func2521_4() {
-    return val2;
-}
-ref const(int) func2521_5() {
-    return val;
-}
-auto ref func2521_6() {
-    return val;
-}
-ref func2521_7() {
-    return val;
-}
->>>>>>> 5a1f396e
+static assert(!is(typeof(Foo4258.init++)));
+static assert(!is(typeof(Foo4258.init + 1)));
+static assert(!is(typeof(1 + Foo4258.init)));
+static assert(!is(typeof(Foo4258.init < Foo4258.init)));
+static assert(!is(typeof(Foo4258.init += 1)));
+static assert(!is(typeof(Bar4258.init + 1)));
+static assert(!is(typeof(Bar4258.init += 1)));
+static assert(!is(typeof(1 + Baz4258.init)));
 
 /***************************************************/
 
@@ -3288,7 +3287,7 @@
     test153();
     test154();
     test155();
-    test156();
+    test4258();
 
     printf("Success\n");
     return 0;
