--- conflicted
+++ resolved
@@ -1,18 +1,6 @@
 // REQUIRED_ARGS: -o-
 // PERMUTE_ARGS:
 
-<<<<<<< HEAD
-/*
-TEST_OUTPUT:
----
-fail_compilation/nogc1.d(91): Deprecation: The `delete` keyword has been deprecated.  Use `object.destroy()` (and `core.memory.GC.free()` if applicable) instead.
-fail_compilation/nogc1.d(92): Deprecation: The `delete` keyword has been deprecated.  Use `object.destroy()` (and `core.memory.GC.free()` if applicable) instead.
-fail_compilation/nogc1.d(93): Deprecation: The `delete` keyword has been deprecated.  Use `object.destroy()` (and `core.memory.GC.free()` if applicable) instead.
----
-*/
-
-=======
->>>>>>> abd5267f
 /***************** NewExp *******************/
 
 struct S1 { }
