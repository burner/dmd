/*
REQUIRED_ARGS: -dip1000
PERMUTE_ARGS:
TEST_OUTPUT:
---
fail_compilation/retscope.d(23): Error: scope variable p may not be returned
fail_compilation/retscope.d(33): Error: escaping reference to local variable j
fail_compilation/retscope.d(46): Error: scope variable p assigned to non-scope q
fail_compilation/retscope.d(48): Error: address of variable i assigned to q with longer lifetime
fail_compilation/retscope.d(49): Error: variadic variable a assigned to non-scope b
fail_compilation/retscope.d(50): Error: reference to stack allocated value returned by (*fp2)() assigned to non-scope q
---
*/




int* foo1(return scope int* p) { return p; } // ok

int* foo2()(scope int* p) { return p; }  // ok, 'return' is inferred
alias foo2a = foo2!();

int* foo3(scope int* p) { return p; }   // error

int* foo4(bool b)
{
    int i;
    int j;

    int* nested1(scope int* p) { return null; }
    int* nested2(return scope int* p) { return p; }

    return b ? nested1(&i) : nested2(&j);
}

/************************************************/

struct S2 { int a,b,c,d; }

@safe S2 function() fp2;

void test2(scope int* p, int[] a ...) @safe
{
    static int* q;
    static int[] b;
    q = p;
    int i;
    q = &i;
    b = a;
    q = &fp2().d;
}

/**************************************************/

/*
TEST_OUTPUT:
---
fail_compilation/retscope.d(76): Error: function retscope.HTTP.Impl.onReceive is @nogc yet allocates closures with the GC
fail_compilation/retscope.d(78):        retscope.HTTP.Impl.onReceive.__lambda1 closes over variable this at fail_compilation/retscope.d(76)
---
*/


struct Curl
{
    int delegate() dg;
}

struct HTTP
{
    struct Impl
    {
        Curl curl;
        int x;

        @nogc void onReceive()
        {
            auto dg = ( ) { return x; };
            curl.dg = dg;
        }
    }
}

/***********************************************/

/*
TEST_OUTPUT:
---
fail_compilation/retscope.d(97): Error: reference to local variable sa assigned to non-scope parameter a calling retscope.bar8
---
*/
// https://issues.dlang.org/show_bug.cgi?id=8838

int[] foo8() @safe
{
    int[5] sa;
    return bar8(sa);
}

int[] bar8(int[] a) @safe
{
    return a;
}


/*************************************************/

/*
TEST_OUTPUT:
---
fail_compilation/retscope.d(124): Error: escaping reference to local variable tmp
---
*/

char[] foo9(return char[] a) @safe pure nothrow @nogc
{
    return a;
}

char[] bar9() @safe
{
    char[20] tmp;
    foo9(tmp);          // ok
    return foo9(tmp);   // error
}

/*************************************************/

/*
//
//
//fail_compilation/retscope.d(143): To enforce @safe compiler allocates a closure unless the opApply() uses 'scope'
//
*/

struct S10
{
    static int opApply(int delegate(S10*) dg);
}

S10* test10()
{
    foreach (S10* m; S10)
        return m;
    return null;
}

/************************************************/

/*
TEST_OUTPUT:
---
fail_compilation/retscope.d(159): Error: scope variable this may not be returned
---
*/

class C11
{
    @safe C11 foo() scope { return this; }
}


/****************************************************/

/*
TEST_OUTPUT:
---
fail_compilation/retscope.d(178): Error: address of variable i assigned to p with longer lifetime
---
*/



void foo11() @safe
{
    int[] p;
    int[3] i;
    p = i[];
}

/************************************************/
/*
TEST_OUTPUT:
---
fail_compilation/retscope.d(198): Error: scope variable e may not be returned
---
*/

struct Escaper
{
    void* DG;
}

void* escapeDg1(scope void* d) @safe
{
    Escaper e;
    e.DG = d;
    return e.DG;
}

/*************************************************/
/*
TEST_OUTPUT:
---
fail_compilation/retscope.d(213): Error: scope variable p assigned to non-scope e
---
*/
struct Escaper3 { void* e; }

void* escape3 (scope void* p) @safe {
    Escaper3 e;
    scope dg = () { return e.e; };
    e.e = p;
    return dg();
}

/**************************************************/

/*
TEST_OUTPUT:
---
fail_compilation/retscope.d(230): Error: scope variable ptr may not be returned
---
*/

alias dg_t = void* delegate () return scope @safe;

void* funretscope(scope dg_t ptr) @safe
{
    return ptr();
}

/*****************************************************/

/*
TEST_OUTPUT:
---
fail_compilation/retscope.d(249): Error: cannot implicitly convert expression (__lambda1) of type void* delegate() pure nothrow @nogc return @safe to void* delegate() @safe
fail_compilation/retscope.d(249): Error: cannot implicitly convert expression (__lambda1) of type void* delegate() pure nothrow @nogc return @safe to void* delegate() @safe
fail_compilation/retscope.d(250): Error: cannot implicitly convert expression (__lambda2) of type void* delegate() pure nothrow @nogc return @safe to void* delegate() @safe
fail_compilation/retscope.d(250): Error: cannot implicitly convert expression (__lambda2) of type void* delegate() pure nothrow @nogc return @safe to void* delegate() @safe
---
*/

void escape4() @safe
{
    alias FunDG = void* delegate () @safe;
    int x = 42;
    scope FunDG f = () return { return &x; };
    scope FunDG g = ()        { return &x; };
}

/**************************************************/

/*
TEST_OUTPUT:
---
fail_compilation/retscope.d(267): Error: cannot take address of scope local p in @safe function escape5
---
*/

void escape5() @safe
{
    int* q;
    scope int* p;
    scope int** pp = &q; // ok
    pp = &p; // error
}

/***********************************************/

/*
TEST_OUTPUT:
---
fail_compilation/retscope.d(287): Error: escaping reference to local variable b
---
*/

@safe int* foo6()(int* arg)
{
    return arg;
}

int* escape6() @safe
{
    int b;
    return foo6(&b);
}

/***************************************************/

struct S7
{
    int[10] a;
    int[3] abc(int i) @safe
    {
        return a[0 .. 3]; // should not error
    }
}

/***************************************************/

int[3] escape8(scope int[] p) @safe { return p[0 .. 3]; } // should not error
char*[3] escape9(scope char*[] p) @safe { return p[0 .. 3]; }

/***************************************************/

/*
TEST_OUTPUT:
---
fail_compilation/retscope.d(320): Error: reference to local variable i assigned to non-scope f
---
*/

int* escape10() @safe
{
    int i;
    int* f;
    scope int** x = &f;
    f = &i;

    return bar10(x);
}

int* bar10( scope int** ptr ) @safe
{
    return *ptr;
}

/******************************************/

/*
TEST_OUTPUT:
---
fail_compilation/retscope.d(343): Error: cannot take address of scope local aa in @safe function escape11
---
*/

int* escape11() @safe
{
    int i;
    int*[3] aa = [ &i, null, null ];
    return bar11(&aa[0]);
}

int* bar11(scope int** x) @safe
{
    return foo11(*x);
}

int* foo11(int* x) @safe { return x; }

/******************************************/

void escape15() @safe
{
    int arg;
    const(void)*[1] argsAddresses;
    argsAddresses[0] = // MUST be an array assignment
        (ref arg)@trusted{ return cast(const void*) &arg; }(arg);
}

/******************************************/
/*
TEST_OUTPUT:
---
fail_compilation/retscope.d(1003): Error: escaping reference to local variable f
---
*/

#line 1000
int* escape12() @safe
{
    Foo12 f;
    return f.foo;
}

struct Foo12
{
    int* foo() return @safe;
}

/******************************************/
/*
TEST_OUTPUT:
---
fail_compilation/retscope.d(1103): Error: scope variable f may not be returned
---
*/

#line 1100
int* escape13() @safe
{
    scope Foo13 f;
    return f.foo;
}

class Foo13
{
    int* foo() return @safe;
}

/******************************************/
/*
TEST_OUTPUT:
---
fail_compilation/retscope.d(1205): Error: scope variable f14 assigned to non-scope parameter this calling retscope.Foo14.foo
---
*/

#line 1200
int* escape14() @safe
{
    int i;
    Foo14 f14;
    f14.v = &i;
    return f14.foo;
}

struct Foo14
{
    int* v;
    int* foo () @safe { return this.v; }
}

/******************************************/
/*
TEST_OUTPUT:
---
fail_compilation/retscope.d(1311): Error: scope variable u2 assigned to ek with longer lifetime
---
*/

#line 1300
@safe struct U13 {
  int* k;
  int* get() return scope { return k; }
  static int* sget(return scope ref U13 u) { return u.k; }
}

@safe void foo13() {
  int* ek;

  int i;
  auto u2 = U13(&i);
  ek = U13.sget(u2); // Error: scope variable u2 assigned to ek with longer lifetime

  auto u1 = U13(new int);
  ek = u1.get();   // ok
  ek = U13.sget(u1); // ok
}

/************************************************/

/*
TEST_OUTPUT:
---
fail_compilation/retscope.d(1405): Error: reference to local variable buf assigned to non-scope parameter unnamed calling retscope.myprintf
---
*/

#line 1400
@trusted extern(C) int myprintf(const(char)*, ...);

@safe void foo14()
{
    char[4] buf = [ 'h', 'i', '\n', 0 ];
    myprintf(&buf[0]);
}

/************************************************/

/*
TEST_OUTPUT:
---
fail_compilation/retscope.d(1509): Error: reference to stack allocated value returned by (*fp15)() assigned to non-scope parameter unnamed
---
*/

#line 1500

@safe void bar15(int*);

struct S15 { int a,b,c,d; }

@safe S15 function() fp15;

void test15() @safe
{
    bar15(&fp15().d);
}


/*************************************************/

void foo16() @nogc nothrow
{
    alias dg_t = string delegate(string) @nogc nothrow;

    dg_t dg = (string s) => s;
}

/*************************************************/

/*
TEST_OUTPUT:
---
fail_compilation/retscope.d(1701): Error: cannot implicitly convert expression (& func) of type int* function(int* p) to int* function(scope int* p)
fail_compilation/retscope.d(1702): Error: cannot implicitly convert expression (& func) of type int* function(int* p) to int* function(return scope int* p)
fail_compilation/retscope.d(1703): Error: cannot implicitly convert expression (& func) of type int* function(int* p) to int* function(return scope int* p)
fail_compilation/retscope.d(1711): Error: cannot implicitly convert expression (& funcr) of type int* function(return scope int* p) to int* function(scope int* p)
fail_compilation/retscope.d(1716): Error: cannot implicitly convert expression (& funcrs) of type int* function(return scope int* p) to int* function(scope int* p)
---
*/

int* func(int* p);
int* funcs(scope int* p);
int* funcr(return int* p);
int* funcrs(return scope int* p);

void foo17()
{
#line 1700
    typeof(func)   *fp1 = &func;
    typeof(funcs)  *fp2 = &func; // error
    typeof(funcr)  *fp3 = &func; // error
    typeof(funcrs) *fp4 = &func; // error

    typeof(func)   *fq1 = &funcs;
    typeof(funcs)  *fq2 = &funcs;
    typeof(funcr)  *fq3 = &funcs;
    typeof(funcrs) *fq4 = &funcs;

    typeof(func)   *fr1 = &funcr;
    typeof(funcs)  *fr2 = &funcr; // error
    typeof(funcr)  *fr3 = &funcr;
    typeof(funcrs) *fr4 = &funcr;

    typeof(func)   *fs1 = &funcrs;
    typeof(funcs)  *fs2 = &funcrs; // error
    typeof(funcr)  *fs3 = &funcrs;
    typeof(funcrs) *fs4 = &funcrs;
}

/*************************************************/

/*
TEST_OUTPUT:
---
fail_compilation/retscope.d(1801): Error: cannot implicitly convert expression (&c.func) of type int* delegate() to int* delegate() scope
fail_compilation/retscope.d(1802): Error: cannot implicitly convert expression (&c.func) of type int* delegate() to int* delegate() return scope
fail_compilation/retscope.d(1803): Error: cannot implicitly convert expression (&c.func) of type int* delegate() to int* delegate() return scope
fail_compilation/retscope.d(1811): Error: cannot implicitly convert expression (&c.funcr) of type int* delegate() return scope to int* delegate() scope
fail_compilation/retscope.d(1816): Error: cannot implicitly convert expression (&c.funcrs) of type int* delegate() return scope to int* delegate() scope
---
*/

class C18
{
    int* func();
    int* funcs() scope;
    int* funcr() return;
    int* funcrs() return scope;
}

void foo18()
{
    C18 c;

#line 1800
    typeof(&c.func)   fp1 = &c.func;
    typeof(&c.funcs)  fp2 = &c.func; // error
    typeof(&c.funcr)  fp3 = &c.func; // error
    typeof(&c.funcrs) fp4 = &c.func; // error

    typeof(&c.func)   fq1 = &c.funcs;
    typeof(&c.funcs)  fq2 = &c.funcs;
    typeof(&c.funcr)  fq3 = &c.funcs;
    typeof(&c.funcrs) fq4 = &c.funcs;

    typeof(&c.func)   fr1 = &c.funcr;
    typeof(&c.funcs)  fr2 = &c.funcr; // error
    typeof(&c.funcr)  fr3 = &c.funcr;
    typeof(&c.funcrs) fr4 = &c.funcr;

    typeof(&c.func)   fs1 = &c.funcrs;
    typeof(&c.funcs)  fs2 = &c.funcrs; // error
    typeof(&c.funcr)  fs3 = &c.funcrs;
    typeof(&c.funcrs) fs4 = &c.funcrs;
}

<<<<<<< HEAD
/*********************************************/

@safe void foo19(C)(ref C[] str)  // infer 'scope' for 'str'
{
    str = str;
    str = str[1 .. str.length];
}

@safe void test19()
{
    char[10] s;
    char[] t = s[];
    foo19(t);
}
=======
/********************************************/


bool foo20(const string a) @safe pure nothrow @nogc
{
    return !a.length;
}

struct Result(R)
{
    R source;

    bool empty() // infer 'scope' for 'this'
    { return foo20(source); }
}

@safe void test20()
{
    scope n = Result!string("abc");
    n.empty();
}

>>>>>>> 6a787396
<|MERGE_RESOLUTION|>--- conflicted
+++ resolved
@@ -589,7 +589,7 @@
     typeof(&c.funcrs) fs4 = &c.funcrs;
 }
 
-<<<<<<< HEAD
+
 /*********************************************/
 
 @safe void foo19(C)(ref C[] str)  // infer 'scope' for 'str'
@@ -604,9 +604,8 @@
     char[] t = s[];
     foo19(t);
 }
-=======
+
 /********************************************/
-
 
 bool foo20(const string a) @safe pure nothrow @nogc
 {
@@ -626,5 +625,3 @@
     scope n = Result!string("abc");
     n.empty();
 }
-
->>>>>>> 6a787396
